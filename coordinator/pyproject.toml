# Copyright 2022 Canonical Ltd.
# See LICENSE file for licensing details.
[project]
name = "tempo-coordinator-k8s"
version = "0.1"  # this is in fact irrelevant
requires-python = "~=3.12.0"

dependencies = [
<<<<<<< HEAD
    "coordinated-workers>=2.0.14",
=======
    "coordinated-workers",
>>>>>>> 5d901022
    "pydantic<3",
    # ---PYDEPS---,
    # lib/charms/tls_certificates_interface/v4/tls_certificates.py
    "cryptography",
]

[project.optional-dependencies]
dev = [
#   UNIT TESTS
    "pytest",
    "pytest-cov",
    "coverage[toml]",
    "ops[testing,tracing]",

#   INTEGRATION TESTS
    "jubilant",
    "pytest-jubilant",
    "requests",
    "minio",
    "tenacity",

#   LINTING
    "pyright",
    "ruff",

#   INTERFACE TESTS
    "pytest-interface-tester",
]

[tool.pyright]
extraPaths = ["lib"]
pythonVersion = "3.8"
pythonPlatform = "All"

[build]
build-base = "/tmp/build"

[egg_info]
egg-base = "/tmp"

# Testing tools configuration
[tool.coverage.run]
branch = true

[tool.coverage.report]
show_missing = true

[tool.pytest.ini_options]
minversion = "6.0"
log_cli_level = "INFO"
markers = ["setup", "teardown"]

# Formatting tools configuration
[tool.isort]
profile = "black"

[tool.black]
line-length = 99
target-version = ["py38"]

# Linting tools configuration
[lint]
line-length = 99
select = ["E", "W", "F", "C", "N", "D", "I001"]
extend-ignore = [
    "D203",
    "D204",
    "D213",
    "D215",
    "D400",
    "D404",
    "D406",
    "D407",
    "D408",
    "D409",
    "D413",
]
ignore = ["E501", "D107"]
extend-exclude = ["__pycache__", "*.egg_info", "*integration/tester*"]

[tool.ruff.lint]
# enforce best practices for logging
# cfr. https://docs.astral.sh/ruff/rules/#flake8-logging-format-g
select = ["G001", "G002", "G003", "G004"]


[tool.ruff.lint.per-file-ignores]
"tests/*" = ["D100","D101","D102","D103","D104","G"]
# Remove charm_tracing.py E402 when _remove_stale_otel_sdk_packages() is removed
# from the library
"lib/charms/tempo_coordinator_k8s/v0/charm_tracing.py" = ["E402"]

[lint.mccabe]
max-complexity = 10

[tool.codespell]
skip = "build,lib,venv,icon.svg,.tox,.git,.mypy_cache,.ruff_cache,.vscode,.coverage"<|MERGE_RESOLUTION|>--- conflicted
+++ resolved
@@ -6,11 +6,7 @@
 requires-python = "~=3.12.0"
 
 dependencies = [
-<<<<<<< HEAD
     "coordinated-workers>=2.0.14",
-=======
-    "coordinated-workers",
->>>>>>> 5d901022
     "pydantic<3",
     # ---PYDEPS---,
     # lib/charms/tls_certificates_interface/v4/tls_certificates.py
