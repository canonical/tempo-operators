# This file configures Charmcraft.
# See https://juju.is/docs/sdk/charmcraft-config for guidance.

type: charm
name: tempo-worker-k8s
title: Tempo Charmed Operator [distributed mode] worker node

assumes:
  - k8s-api
  # Juju 3.4+ needed for pebble log forwarding
  - juju >= 3.4.0

summary: Tempo for Kubernetes clusters.
description: |
  Grafana Tempo is an open source software project that provides a scalable distributed tracing backend.
  This charm deploys and operates Tempo on Kubernetes clusters.

links:
  documentation: https://discourse.charmhub.io/t/tempo-worker-k8s-index/13464
  source: https://github.com/canonical/tempo-worker-k8s-operator
  issues: https://github.com/canonical/tempo-worker-k8s-operator/issues


# relations

requires:
  tempo-cluster:
    interface: tempo_cluster
    limit: 1

storage:
  data:
    type: filesystem
    description: Common storage point for all components


# workloads

containers:
  tempo:
    resource: tempo-image
    mounts:
      - storage: data
        location: /data

resources:
  tempo-image:
    type: oci-image
    description: OCI image for Grafana Tempo
    upstream-source: docker.io/ubuntu/tempo:2-22.04


# config

config:
  options:
    role:
      description: |
        The role that this tempo worker will run with.
        Possible roles are:
<<<<<<< HEAD
          - "all" # default, actual target is 'scalable-single-binary'
=======
          - "all" # default, mapped to internal "scalable-single-binary" target in tempo workload
>>>>>>> 2e5bfff8
          - "querier"
          - "query-frontend"
          - "ingester"
          - "distributor"
          - "compactor"
          - "metrics-generator"
        Note that for a tempo deployment to be valid, each one of these roles needs to be
        assigned to at least one worker node. Or, at least one node need to have the "all" role.
        Also note that in the distributed tempo configuration, the `all` role translates into `scalable-single-binary`, 
        effectively hiding the original Tempo `all` role (meaning non-scalable single monolithic binary). This choice 
        was made to keep design compatibility with other distributed observability charms (mimir, loki).
      type: string
      default: all


# build info

bases:
  - build-on:
      - name: ubuntu
        channel: "22.04"
    run-on:
      - name: ubuntu
        channel: "22.04"


parts:
  charm:
    # todo: do we still need those?
    #    build-packages:
    #      - git
    #      - libffi-dev
    #      - libssl-dev
    #      - pkg-config
    #      - rustc
    #      - cargo
    charm-binary-python-packages:
      - "pydantic>=2"
      - "opentelemetry-exporter-otlp-proto-http==1.21.0"<|MERGE_RESOLUTION|>--- conflicted
+++ resolved
@@ -58,11 +58,7 @@
       description: |
         The role that this tempo worker will run with.
         Possible roles are:
-<<<<<<< HEAD
-          - "all" # default, actual target is 'scalable-single-binary'
-=======
           - "all" # default, mapped to internal "scalable-single-binary" target in tempo workload
->>>>>>> 2e5bfff8
           - "querier"
           - "query-frontend"
           - "ingester"
