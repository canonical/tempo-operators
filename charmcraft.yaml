# Copyright 2022 Canonical Ltd.
# See LICENSE file for licensing details.
name: tempo-coordinator-k8s
type: charm

assumes:
  - k8s-api

  # Juju 3.4.0 needed for pebble notify
  - juju >= 3.4.0

description: |
  Tempo is a distributed tracing backend by Grafana, supporting Jaeger,
  Zipkin, and OpenTelemetry protocols.

summary: |
  Tempo is a distributed tracing backend by Grafana.

containers:
  nginx:
    resource: nginx-image
  nginx-prometheus-exporter:
    resource: nginx-prometheus-exporter-image

resources:
  nginx-image:
    type: oci-image
    description: OCI image for nginx
    upstream-source: ubuntu/nginx:1.24-24.04_beta
  nginx-prometheus-exporter-image:
    type: oci-image
    description: OCI image for nginx-prometheus-exporter
    upstream-source: nginx/nginx-prometheus-exporter:1.1.0

links:
  documentation: https://discourse.charmhub.io/t/tempo-coordinator-k8s-docs-index/15419
  website: https://charmhub.io/tempo-coordinator-k8s
  source: https://github.com/canonical/tempo-coordinator-k8s-operator
  issues: https://github.com/canonical/tempo-coordinator-k8s-operator/issues

provides:
  tempo-cluster:
    interface: tempo_cluster
    description: |
      Connect any number of tempo-worker-k8s charms to cluster the Tempo components off to different nodes.
  grafana-dashboard:
    interface: grafana_dashboard
    description: |
      Forwards the built-in grafana dashboard(s) for monitoring Tempo.
  grafana-source:
    interface: grafana_datasource
    description: |
      Configures Grafana to be able to use this Tempo instance as a datasource.
  metrics-endpoint:
    interface: prometheus_scrape
    description: |
      Exposes the Prometheus metrics endpoint providing telemetry about the
      Tempo instance.
  tracing:
    interface: tracing
    description: |
      Integration to offer other charms the possibility to send traces to Tempo.


requires:
  self-tracing:
    interface: tracing
    description: |
      Integration to enable Tempo to send its own traces to another Tempo instance. 
    limit: 1
  s3:
    interface: s3
    limit: 1
    description: |
      Obtains access to the s3 bucket for data storage.
  logging:
    interface: loki_push_api
    description: |
      Integration with Loki to push Tempo logs to the observability stack.
  ingress:
    interface: traefik_route
    description: |
      Ingress integration for Tempo server and Tempo receiver endpoints,
      so that cross-model workloads can send their traces to Tempo through the ingress.
      Uses `traefik_route` to open ports on Traefik host for tracing ingesters.
  certificates:
    interface: tls-certificates
    limit: 1
    description: |
      Certificate and key files for securing Tempo internal and external 
      communications with TLS.
  send-remote-write:
    interface: prometheus_remote_write
    description: |
      Prometheus-like remote write endpoints to push traces' metrics generated by the `metrics-generator` component.

storage:
  data:
    type: filesystem
    location: /tempo-data

actions:
  list-receivers:
    description: |
      Returns a list of all enabled receiver endpoints.

peers:
  peers:
    interface: tempo_peers
    description: |
      peer relation for internal coordination


bases:
  - build-on:
      - name: "ubuntu"
        channel: "22.04"
    run-on:
      - name: "ubuntu"
        channel: "22.04"

parts:
  charm:
    charm-binary-python-packages:
      - "pydantic>=2"
      - "cryptography"
      - "jsonschema"
      - "opentelemetry-exporter-otlp-proto-http==1.21.0"

config:
  options:
<<<<<<< HEAD
    retention-period:
      description: |
        Maximum trace retention period, in hours. This will be used to configure the compactor to clean up trace data after this time. 
        Defaults to 720 hours, which is equivalent to 30 days. Per-stream retention limits are currently not supported.
=======
    retention_period_hours:
      description: |
        Maximum trace retention period, in hours. This will be used to configure the compactor to clean up trace data after this time. 
        Defaults to 720 hours, which is equivalent to 30 days.
>>>>>>> 3ab01877
      type: int
      default: 720
    always_enable_zipkin:
      description: Force-enable the receiver for the 'zipkin' protocol in Tempo, even if there is no integration currently requesting it.
      type: boolean
      default: false
    always_enable_otlp_grpc:
      description: Force-enable the receiver for the 'otlp_grpc' protocol in Tempo, even if there is no integration currently requesting it.
      type: boolean
      default: false
    always_enable_otlp_http:
      description: Force-enable the receiver for the 'otlp_http' protocol in Tempo, even if there is no integration currently requesting it.
      type: boolean
      default: false
    always_enable_jaeger_thrift_http:
      description: Force-enable the receiver for the 'jaeger_thrift_http' protocol in Tempo, even if there is no integration currently requesting it.
      type: boolean
      default: false
    always_enable_jaeger_grpc:
      description: Force-enable the receiver for the 'jaeger_grpc' protocol in Tempo, even if there is no integration currently requesting it.
      type: boolean
      default: false
    cpu_limit:
      description: |
        K8s cpu resource limit, e.g. "1" or "500m". Default is unset (no limit). This value is used
        for the "limits" portion of the resource requirements.
        See https://kubernetes.io/docs/concepts/configuration/manage-resources-containers/
      type: string
    memory_limit:
      description: |
        K8s memory resource limit, e.g. "1Gi". Default is unset (no limit). This value is used
        for the "limits" portion of the resource requirements.
        See https://kubernetes.io/docs/concepts/configuration/manage-resources-containers/
      type: string<|MERGE_RESOLUTION|>--- conflicted
+++ resolved
@@ -129,17 +129,10 @@
 
 config:
   options:
-<<<<<<< HEAD
     retention-period:
       description: |
         Maximum trace retention period, in hours. This will be used to configure the compactor to clean up trace data after this time. 
         Defaults to 720 hours, which is equivalent to 30 days. Per-stream retention limits are currently not supported.
-=======
-    retention_period_hours:
-      description: |
-        Maximum trace retention period, in hours. This will be used to configure the compactor to clean up trace data after this time. 
-        Defaults to 720 hours, which is equivalent to 30 days.
->>>>>>> 3ab01877
       type: int
       default: 720
     always_enable_zipkin:
