--- conflicted
+++ resolved
@@ -22,11 +22,7 @@
 
 @pytest.mark.setup
 @pytest.mark.abort_on_fail
-<<<<<<< HEAD
-async def test_build_and_deploy(ops_test: OpsTest, tempo_charm):
-=======
 async def test_build_and_deploy(ops_test: OpsTest, tempo_charm: Path):
->>>>>>> 1cba72ed
     # Given a fresh build of the charm
     # When deploying it together with testers
     # Then applications should eventually be created
