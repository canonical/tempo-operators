--- conflicted
+++ resolved
@@ -17,11 +17,7 @@
 
 @pytest.mark.setup
 @pytest.mark.abort_on_fail
-<<<<<<< HEAD
-async def test_deploy_tempo(ops_test: OpsTest, tempo_charm):
-=======
 async def test_deploy_tempo(ops_test: OpsTest, tempo_charm: Path):
->>>>>>> 1cba72ed
     resources = {
         "nginx-image": METADATA["resources"]["nginx-image"]["upstream-source"],
         "nginx-prometheus-exporter-image": METADATA["resources"][
